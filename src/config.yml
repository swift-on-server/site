<<<<<<< HEAD
transformers:
    pipelines:
        post:
          run: 
            - name: swiftinit
          isMarkdownResult: false
=======
site:
    baseUrl: http://localhost:3000/ # https://swiftonserver.com/
    language: en-US
    title: Swift on server
    description: Articles about server-side Swift development. Created by Joannis Orlandos and Tibor Bödecs.
    dateFormat: "yyyy/MM/dd"

themes:
    use: "default"
    folder: "themes"
    templates:
        folder: "templates"
    assets:
        folder: "assets"
    overrides:
        folder: "theme_overrides"

types:
    folder: "types"

content:
    folder: "content"
    assets:
        folder: "assets"
>>>>>>> 9e3bc172
<|MERGE_RESOLUTION|>--- conflicted
+++ resolved
@@ -1,13 +1,5 @@
-<<<<<<< HEAD
-transformers:
-    pipelines:
-        post:
-          run: 
-            - name: swiftinit
-          isMarkdownResult: false
-=======
 site:
-    baseUrl: http://localhost:3000/ # https://swiftonserver.com/
+    baseUrl: https://swiftonserver.com/
     language: en-US
     title: Swift on server
     description: Articles about server-side Swift development. Created by Joannis Orlandos and Tibor Bödecs.
@@ -30,4 +22,14 @@
     folder: "content"
     assets:
         folder: "assets"
->>>>>>> 9e3bc172
+
+transformers:
+    pipelines:
+        post:
+          run: 
+            - name: swiftinit
+          isMarkdownResult: false
+        issue:
+          run: 
+            - name: issue
+          isMarkdownResult: false